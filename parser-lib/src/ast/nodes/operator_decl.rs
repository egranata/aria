--- conflicted
+++ resolved
@@ -30,7 +30,6 @@
         } else {
             ArgumentList::empty(source.pointer(loc))
         };
-<<<<<<< HEAD
         let vararg = if inner.peek().unwrap().as_rule() == Rule::vararg_marker {
             let _ = inner.next();
             true
@@ -61,9 +60,6 @@
             }
             _ => panic!("Unexpected rule for function body: {:?}", b),
         };
-=======
-        let body = CodeBlock::from_parse_tree(inner.next().expect("need body"), source);
->>>>>>> a83cfe75
         Self {
             loc: source.pointer(loc),
             reverse,
