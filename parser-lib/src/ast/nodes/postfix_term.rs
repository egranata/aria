// SPDX-License-Identifier: Apache-2.0
use crate::{
    ast::{
        PostfixTerm,
        derive::Derive,
        prettyprint::{PrettyPrintable, printout_accumulator::PrintoutAccumulator},
    },
    gen_from_options,
};

use crate::ast::{
    PostfixTermAttribute, PostfixTermCall, PostfixTermEnumCase, PostfixTermIndex,
<<<<<<< HEAD
    PostfixTermObjectWrite, PostfixTermSigil,
=======
    PostfixTermObjectWrite, PostfixTermTryProtocol,
>>>>>>> db10ce3a
};

impl Derive for PostfixTerm {
    gen_from_options!(
        postfix_term;
        (postfix_term_attrib, PostfixTermAttribute),
        (postfix_term_index, PostfixTermIndex),
        (postfix_term_call, PostfixTermCall),
        (postfix_term_enum_case, PostfixTermEnumCase),
        (postfix_term_object_write, PostfixTermObjectWrite),
<<<<<<< HEAD
        (postfix_term_sigil, PostfixTermSigil),
=======
        (postfix_term_try_protocol, PostfixTermTryProtocol)
>>>>>>> db10ce3a
    );
}

impl PrettyPrintable for PostfixTerm {
    fn prettyprint(&self, buffer: PrintoutAccumulator) -> PrintoutAccumulator {
        match self {
            Self::PostfixTermAttribute(a) => a.prettyprint(buffer),
            Self::PostfixTermIndex(i) => i.prettyprint(buffer),
            Self::PostfixTermCall(c) => c.prettyprint(buffer),
            Self::PostfixTermEnumCase(c) => c.prettyprint(buffer),
            Self::PostfixTermObjectWrite(w) => w.prettyprint(buffer),
<<<<<<< HEAD
            Self::PostfixTermSigil(s) => s.prettyprint(buffer),
=======
            Self::PostfixTermTryProtocol(t) => t.prettyprint(buffer),
>>>>>>> db10ce3a
        }
    }
}<|MERGE_RESOLUTION|>--- conflicted
+++ resolved
@@ -10,11 +10,7 @@
 
 use crate::ast::{
     PostfixTermAttribute, PostfixTermCall, PostfixTermEnumCase, PostfixTermIndex,
-<<<<<<< HEAD
-    PostfixTermObjectWrite, PostfixTermSigil,
-=======
-    PostfixTermObjectWrite, PostfixTermTryProtocol,
->>>>>>> db10ce3a
+    PostfixTermObjectWrite, PostfixTermSigil, PostfixTermTryProtocol,
 };
 
 impl Derive for PostfixTerm {
@@ -25,11 +21,8 @@
         (postfix_term_call, PostfixTermCall),
         (postfix_term_enum_case, PostfixTermEnumCase),
         (postfix_term_object_write, PostfixTermObjectWrite),
-<<<<<<< HEAD
         (postfix_term_sigil, PostfixTermSigil),
-=======
         (postfix_term_try_protocol, PostfixTermTryProtocol)
->>>>>>> db10ce3a
     );
 }
 
@@ -41,11 +34,8 @@
             Self::PostfixTermCall(c) => c.prettyprint(buffer),
             Self::PostfixTermEnumCase(c) => c.prettyprint(buffer),
             Self::PostfixTermObjectWrite(w) => w.prettyprint(buffer),
-<<<<<<< HEAD
             Self::PostfixTermSigil(s) => s.prettyprint(buffer),
-=======
             Self::PostfixTermTryProtocol(t) => t.prettyprint(buffer),
->>>>>>> db10ce3a
         }
     }
 }