--- conflicted
+++ resolved
@@ -6,13 +6,8 @@
 [dependencies]
 ariadne = { version = "0.5.0", features = ["auto-color"] }
 clap = { version = "4.5.43", features = ["derive"] }
-<<<<<<< HEAD
-glob = "0.3.1"
+glob = "0.3.3"
 rayon = "1.11.0"
-=======
-glob = "0.3.3"
-rayon = "1.10.0"
->>>>>>> 48f7df2a
 parser-lib = { path = "../parser-lib" }
 compiler-lib = { path = "../compiler-lib" }
 vm-lib = { path = "../vm-lib" }
